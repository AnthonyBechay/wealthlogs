--- conflicted
+++ resolved
@@ -149,25 +149,19 @@
 // This path is relative to the location of this index.js file.
 const frontendPath = path.join(__dirname, '..', '..', 'web', 'out');
 
-<<<<<<< HEAD
 // Redirect from root to the default language
 app.get('/', (req, res) => {
   res.redirect(301, '/en');
 });
 
-=======
->>>>>>> fbbce5b4
 // Serve the static files (JS, CSS, images) from the frontend build directory
 // The '/en' path is important to match the frontend's basePath
 app.use('/en', express.static(frontendPath));
 
 // For any other request that isn't an API call or a static file,
 // send the main index.html file. This enables SPA routing.
-<<<<<<< HEAD
 app.get('/en/*', (req, res) => {
-=======
-app.get('*', (req, res) => {
->>>>>>> fbbce5b4
+
   res.sendFile(path.resolve(frontendPath, 'index.html'));
 });
 
