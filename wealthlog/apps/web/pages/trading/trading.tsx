// pages/trading.tsx
import { useEffect, useState } from "react";
import { useRouter } from "next/router";
import { api } from "@wealthlog/common";

/*─────────────────────────────── Types ───────────────────────────────*/
interface FinancialAccount {
  id: number;
  userId: number;
  name: string;
  accountType: string;
  balance: number;
  currency: string;
}

interface FxTrade {
  amountGain?: number | null;
  percentageGain?: number | null;
  lots?: number | null;
  entryPrice?: number | null;
  exitPrice?: number | null;
  stopLossPips?: number | null;
  pipsGain?: number | null;
  source?: string | null;
}

interface MediaLabel {
  id: number;
  name: string;
}

interface TradeMedia {
  id: number;
  imageUrl: string;
  description?: string | null;
  label?: MediaLabel | null;
}

interface Trade {
  id: number;
  tradeType: string;
  instrument: string;
  tradeDirection: "LONG" | "SHORT";
  fees: number;
  entryDate: string;
  pattern?: string;
  notes?: string;

  /** These three now come from the backend */
  openingBalance?: number | null;
  closingBalance?: number | null;
  realizedPL?: number | null;

  fxTrade?: FxTrade;
  media: TradeMedia[];
}

interface MediaTagItem {
  tagName: string;
  description: string;
  externalUrl: string;
  file?: File | null;
}

/*──────────────────────────── Component ─────────────────────────────*/
export default function TradingPage() {
  const router = useRouter();
  const [initialLoading, setInitialLoading] = useState(true);
  const [error, setError] = useState("");


  // util – convert an ISO/DB string → yyyy-MM-ddTHH:mm for local pickers
  const toLocalInputValue = (isoDate: string) => {
    const d = new Date(isoDate);
    return new Date(d.getTime() - d.getTimezoneOffset() * 60000)
      .toISOString()
      .slice(0, 16);               // "YYYY-MM-DDTHH:mm"
  };



  /*────────── Accounts ─────────*/
  const [accounts, setAccounts] = useState<FinancialAccount[]>([]);
  const [selectedAccountId, setSelectedAccountId] = useState<number | null>(null);

  /*────────── Trades ─────────*/
  const [trades, setTrades] = useState<Trade[]>([]);
  const [pageSize, setPageSize] = useState(10);

  /*────────── Settings (instrument list, pattern list, media tags) ─────────*/
  const [instruments, setInstruments] = useState<string[]>([]);
  const [patterns, setPatterns] = useState<string[]>([]);
  const [mediaTags, setMediaTags] = useState<string[]>([]);

  /*────────── Create account controls ─────────*/
  const [showAcctForm, setShowAcctForm] = useState(false);
  const [newAcctName, setNewAcctName] = useState("");

  /*────────── Create trade controls ─────────*/
  const [showNewTrade, setShowNewTrade] = useState(false);
  const [formInstrument, setFormInstrument] = useState("");
  const [formDirection, setFormDirection] = useState<"LONG" | "SHORT">("LONG");
  const [formFees, setFormFees] = useState("0");
  const [formDate, setFormDate] = useState(() => toLocalInputValue(new Date().toISOString()));
  const [formPattern, setFormPattern] = useState("");
  const [fxAmountGain, setFxAmountGain] = useState("");
  const [fxPercentageGain, setFxPercentageGain] = useState("");
  const [createMediaList, setCreateMediaList] = useState<MediaTagItem[]>([
    { tagName: "", description: "", externalUrl: "", file: null },
  ]);

  /* Advanced FX sub-fields */
  const [showFxAdvanced, setShowFxAdvanced] = useState(false);
  const [fxLots, setFxLots] = useState("0");
  const [fxEntryPrice, setFxEntryPrice] = useState("0");
  const [fxExitPrice, setFxExitPrice] = useState("0");
  const [fxStopLossPips, setFxStopLossPips] = useState("0");
  const [fxPipsGain, setFxPipsGain] = useState("0");

  /*────────── Edit modal state ─────────*/
  const [showEditModal, setShowEditModal] = useState(false);
  const [editTrade, setEditTrade] = useState<Partial<Trade>>({});
  const [editFxAmount, setEditFxAmount] = useState("0");
  const [editFxPercent, setEditFxPercent] = useState("0");
  const [editMediaList, setEditMediaList] = useState<MediaTagItem[]>([
    { tagName: "", description: "", externalUrl: "", file: null },
  ]);
  const [editFxLots, setEditFxLots] = useState("");
  const [editFxEntry, setEditFxEntry] = useState("");
  const [editFxExit, setEditFxExit] = useState("");
  const [editFxSL, setEditFxSL] = useState("");
  const [editFxPipsGain, setEditFxPipsGain] = useState("");
  const [showEditFxAdvanced, setShowEditFxAdvanced] = useState(false);



  const currentAccount = accounts.find((a) => a.id === selectedAccountId) ?? null;
  const selectedAccountIsMt5 =
    currentAccount?.name.toLowerCase().includes("mt5") ?? false;


  /*────────────────── Initial load (auth check + settings) ─────────────────*/
  useEffect(() => {
    (async () => {
      try {
        await api.get("/auth/me");
        await loadAccounts();

        const resp = await api.get("/tradingSettings");
        setInstruments(resp.data.instruments || []);
        setPatterns(resp.data.patterns || []);
        setMediaTags(resp.data.mediaTags || []);
      } catch {
        router.push("/login");
      } finally {
        setInitialLoading(false);
      }
    })();



  }, []);

  /*────────────────── Account & Trade loaders ─────────────────*/
  async function loadAccounts() {
    try {
      const res = await api.get<FinancialAccount[]>("/account");
      const fxAccounts = res.data.filter((a) => a.accountType === "FX_COMMODITY");
      setAccounts(fxAccounts);

      if (fxAccounts.length && !selectedAccountId) {
        setSelectedAccountId(fxAccounts[0].id);
      }
    } catch (err) {
      console.error(err);
      setError("Failed to load accounts");
    }
  }

  useEffect(() => {
    if (selectedAccountId) loadTrades(selectedAccountId);
    else setTrades([]);
  }, [selectedAccountId]);

  async function loadTrades(acctId: number) {
    setError("");
    try {
      const res = await api.get<Trade[]>(`/trade?accountId=${acctId}&tradeType=FX`);
      const sorted = res.data.sort(
        (a, b) => new Date(b.entryDate).getTime() - new Date(a.entryDate).getTime()
      );
      setTrades(sorted);
    } catch (err) {
      setError("Could not load trades");
      console.error(err);
    }
  }



  /* add after the existing "load trades when account changes" effect */
  useEffect(() => {
    if (!selectedAccountId || !selectedAccountIsMt5) return;   // nothing to poll

    const id = setInterval(() => loadTrades(selectedAccountId), 10_000); // 15 s
    return () => clearInterval(id);
  }, [selectedAccountId, selectedAccountIsMt5]);




  /*────────────────── Create FX Trade ─────────────────*/
  async function handleCreateTrade(e: React.FormEvent) {
    e.preventDefault();
    if (!selectedAccountId) return setError("No account selected");
    if (!formInstrument.trim()) return setError("Instrument is required");

    const numericFees = Math.abs(parseFloat(formFees) || 0);


    /* ---------- parse gains ---------- */
    const amtRaw = fxAmountGain.trim();
    const pctRaw = fxPercentageGain.trim();

    const aGain = amtRaw === "" ? undefined : parseFloat(amtRaw);
    const pGain = pctRaw === "" ? undefined : parseFloat(pctRaw);

    /* ---------- decide winner ---------- */
    let fxData: any = {};
    if (aGain != null && pGain != null) {
      fxData = { amountGain: null, percentageGain: pGain / 100 };   // % wins
    } else if (pGain != null) {
      fxData = { percentageGain: pGain / 100 };
    } else if (aGain != null) {
      fxData = { amountGain: aGain };
    }



    fxData = {
      ...fxData,
      lots: parseFloat(fxLots) || null,
      entryPrice: parseFloat(fxEntryPrice) || null,
      exitPrice: parseFloat(fxExitPrice) || null,
      stopLossPips: parseFloat(fxStopLossPips) || null,
      pipsGain: parseFloat(fxPipsGain) || null,
    };

    const body = {
      tradeType: "FX",
      accountId: selectedAccountId,
      instrument: formInstrument.trim(),
      direction: formDirection === "SHORT" ? "Short" : "Long",
      fees: numericFees,
      entryDate: new Date(formDate).toISOString(), //  ← correct field
      pattern: formPattern || "",
      fx: fxData,
    };

    try {
      const creationRes = await api.post("/trade", body);
      const newTradeId = creationRes.data.tradeId;

      /*──────── Upload media if any ────────*/
      const files: (File | null)[] = [];
      const mediaData = createMediaList.map((m) => {
        let index: number | null = null;
        if (m.file) {
          index = files.length;
          files.push(m.file);
        }
        return { tagName: m.tagName, description: m.description, externalUrl: m.externalUrl, index };
      });

      if (mediaData.length) {
        const fd = new FormData();
        files.forEach((f) => f && fd.append("images", f));
        fd.append("mediaData", JSON.stringify(mediaData));
        await api.post(`/trade/${newTradeId}/media`, fd, {
          headers: { "Content-Type": "multipart/form-data" },
        });
      }

      /*──────── Reset form ────────*/
      setFormInstrument("");
      setFormDirection("LONG");
      setFormFees("0");
      setFormDate(new Date().toISOString().slice(0, 19));
      setFormPattern("");
      setFxAmountGain("0");
      setFxPercentageGain("");
      setFxLots("");
      setFxEntryPrice("");
      setFxExitPrice("");
      setFxStopLossPips("");
      setFxPipsGain("");
      setCreateMediaList([{ tagName: "", description: "", externalUrl: "", file: null }]);
      setShowFxAdvanced(false);
      setShowNewTrade(false);

      await loadTrades(selectedAccountId);
      await loadAccounts();
    } catch (err) {
      console.error("Create trade error:", err);
      setError("Could not create trade. Please check your inputs and try again.");
    }
  }

  /*────────────────── Delete trade ─────────────────*/
  async function handleDeleteTrade(tradeId: number) {
    if (!confirm("Are you sure you want to delete this trade?")) return;
    try {
      await api.delete(`/trade/${tradeId}`);
      await loadTrades(selectedAccountId!);
      await loadAccounts();
    } catch (err) {
      console.error(err);
      setError("Failed to delete trade");
    }
  }

  /*────────────────── Edit helpers unchanged … ─────────────────*/
  // EDIT trade
  function openEditModal(trade: Trade) {
    setEditTrade(trade);
    setEditFxAmount(String(trade.fxTrade?.amountGain ?? ""));
    setEditFxPercent(
      trade.fxTrade?.percentageGain != null ? String(trade.fxTrade.percentageGain * 100) : ""
    );
    setEditFxLots(String(trade.fxTrade?.lots ?? ""));
    setEditFxEntry(String(trade.fxTrade?.entryPrice ?? ""));
    setEditFxExit(String(trade.fxTrade?.exitPrice ?? ""));
    setEditFxSL(String(trade.fxTrade?.stopLossPips ?? ""));
    setEditFxPipsGain(String(trade.fxTrade?.pipsGain ?? ""));
    setShowEditFxAdvanced(
      !!(trade.fxTrade?.lots || trade.fxTrade?.entryPrice || trade.fxTrade?.exitPrice)
    );
    setShowEditModal(true);
  }

  async function handleEditTradeSubmit(e: React.FormEvent) {
    e.preventDefault();
    if (!editTrade.id) return;

    try {
      const numericFees = Math.abs(parseFloat(String(editTrade.fees)) || 0);
      const amtRaw = editFxAmount.trim();
      const pctRaw = editFxPercent.trim();

      const aGain = amtRaw === "" ? null : parseFloat(amtRaw);
      const pGain = pctRaw === "" ? null : parseFloat(pctRaw) / 100;

      let fxData: any = {};
      if (aGain != null && pGain != null) {
        fxData = { amountGain: null, percentageGain: pGain };
      } else if (aGain != null) {
        fxData = { amountGain: aGain };           // ← percentageGain omitted ⇒ null
      } else if (pGain != null) {
        fxData = { percentageGain: pGain };
      }



      if (fxData) {
        fxData = {
          ...fxData,
          lots: Number(editFxLots) || null,
          entryPrice: Number(editFxEntry) || null,
          exitPrice: Number(editFxExit) || null,
          stopLossPips: Number(editFxSL) || null,
          pipsGain: Number(editFxPipsGain) || null,
        };
      }

      await api.put(`/trade/${editTrade.id}`, {
        instrument: editTrade.instrument,
        direction: editTrade.tradeDirection === "SHORT" ? "Short" : "Long",
        fees: numericFees,
        entryDate: editTrade.entryDate ? new Date(editTrade.entryDate).toISOString() : new Date().toISOString(),
        pattern: editTrade.pattern,
        fx: fxData,
      });

      setShowEditModal(false);
      if (selectedAccountId) await loadTrades(selectedAccountId);
      await loadAccounts();
    } catch (err) {
      console.error(err);
      setError("Failed to edit trade. Please check your inputs and try again.");
    }
  }


  /*────────────────── Loading splash ─────────────────*/
  if (initialLoading) {
    return (
      <div className="flex items-center justify-center h-screen bg-[var(--background)] text-[var(--text)]">
        <p>Loading Trading Page...</p>
      </div>
    );
  }

  /*────────────────── Helper: render trades table rows ─────────────────*/
 // trading.tsx - renderTradeRows function
const renderTradeRows = trades.slice(0, pageSize).map((t) => {
  const realizedPL = t.realizedPL ?? 0; // [cite: 33]
  const openingBal = t.openingBalance; // [cite: 33]
  const percentGain = openingBal && openingBal !== 0 && t.realizedPL != null 
                    ? (t.realizedPL / openingBal) * 100 
                    : null; // Use null for cleaner display if not applicable

  const pnlClass = realizedPL > 0 ? "text-green-500" : realizedPL < 0 ? "text-red-500" : "text-[var(--text-muted)]";

  return (
    <tr key={t.id} className="hover:bg-[var(--background-2)] border-b border-[var(--border)]">
      <td className="p-3 text-sm">{new Date(t.entryDate).toLocaleString()}</td>
      <td className="p-3 text-sm">{t.instrument}</td>
      <td className="p-3 text-sm">{t.tradeDirection === "LONG" ? "Long" : "Short"}</td>
      <td className="p-3 text-sm text-right">{t.fees.toFixed(2)}</td>
      <td className={`p-3 text-sm text-right font-medium ${pnlClass}`}>
        {percentGain != null ? `${percentGain.toFixed(2)}%` : ""}
        <span className="text-xs text-[var(--text-muted)] opacity-80"> ({formatCurrency(realizedPL)})</span>
      </td>
      <td className="p-3 text-sm text-right">
        {t.openingBalance != null ? t.openingBalance.toFixed(2) : "N/A"}
      </td>
      <td className="p-3 text-sm text-right">
        {t.closingBalance != null ? t.closingBalance.toFixed(2) : "N/A"}
      </td>
      <td className="p-3 text-sm">
        <div className="flex gap-2"> {/* Increased gap */}
          <button
            onClick={() => openEditModal(t)}
            className="px-3 py-1 bg-yellow-400 hover:bg-yellow-500 text-gray-800 rounded text-xs font-medium"
          >
            Edit
          </button>
          <button
            onClick={() => handleDeleteTrade(t.id)}
            className="px-3 py-1 bg-red-500 hover:bg-red-600 text-white rounded text-xs font-medium"
          >
            Del
          </button>
        </div>
      </td>
    </tr>
  );
});


<<<<<<< HEAD
// Helper to format currency
    const formatCurrency = (value: number | null | undefined) => {
      if (value == null) return "$ -";
      return `${value < 0 ? "-" : ""}$${Math.abs(value).toFixed(2)}`;
=======

    // Helper to format percentage
    const formatPercentage = (value: number | null | undefined, decimals = 1) => {
      if (value == null) return "- %";
      return `${value.toFixed(decimals)}%`;
>>>>>>> 94c7e0c0
    };

    // Helper to format percentage
    const formatPercentage = (value: number | null | undefined, decimals = 1) => {
      if (value == null) return "- %";
      return `${value.toFixed(decimals)}%`;
    };
  /*────────────────── JSX ─────────────────*/
  return (
    <div className="p-4 min-h-screen bg-[var(--background)] text-[var(--text)]">
      {error && <div className="bg-red-100 text-red-700 p-3 rounded mb-4">{error}</div>}

      {/*──────── Header + advanced filter shortcut────────*/}
      <div className="max-w-6xl mx-auto">
        <div className="flex flex-col md:flex-row justify-between items-start md:items-center mb-6">
          <h1 className="text-2xl font-bold">FX Trading</h1>
          <button
            onClick={() => router.push("/trading/advancedFilter")}
            className="mt-2 md:mt-0 px-4 py-2 bg-[var(--primary)] text-white font-semibold rounded"
          >
            Advanced Filter
          </button>
        </div>





  
        {/*──────── Account selector────────*/}
        <div className="bg-[var(--background-2)] p-4 rounded-lg shadow mb-6">
          <div className="flex justify-between items-center mb-4">
            <h2 className="text-xl font-semibold">FX Accounts</h2>
          </div>


          {accounts.length === 0 ? (
            <p className="text-sm">No FX accounts found.</p>
          ) : (
           <div className="grid grid-cols-1 sm:grid-cols-2 md:grid-cols-3 lg:grid-cols-4 gap-4"> {/* Increased gap */}
  {accounts.map((ac) => {
    // Calculate some basic stats for this account if trades are loaded for it
    // This is a simplified example; you might want more specific stats
    // or fetch them separately.
    const accountTrades = selectedAccountId === ac.id ? trades : [];
    const totalPLThisAccount = accountTrades.reduce((sum, trade) => sum + (trade.realizedPL ?? 0), 0);

    return (
      <button
        key={ac.id}
        onClick={() => setSelectedAccountId(ac.id)}
        className={`p-4 border rounded-xl text-left transition-all duration-200 ease-in-out transform hover:scale-105
                    ${ac.id === selectedAccountId
                      ? "bg-[var(--primary)] text-white shadow-lg ring-2 ring-offset-2 ring-[var(--primary-focus)]"
                      : "bg-[var(--background)] hover:bg-[var(--background-hover)] shadow-md"
                    }`}
      >
        <div className="flex justify-between items-center">
          <div className="font-semibold text-lg">{ac.name}</div>
          {ac.id === selectedAccountId && <span className="text-xs bg-white/20 px-2 py-1 rounded-full">Selected</span>}
        </div>
        <div className="text-sm mt-1 opacity-90">
          {ac.balance.toFixed(2)} {ac.currency}
        </div>
        {selectedAccountId === ac.id && accountTrades.length > 0 && (
          <div className="mt-2 text-xs opacity-80">
            <p>Loaded Trades: {accountTrades.length}</p>
            <p>P&L (Loaded): <span className={totalPLThisAccount >=0 ? 'font-semibold' : 'font-semibold'}>{totalPLThisAccount.toFixed(2)}</span></p>
          </div>
        )}
      </button>
    );
  })}
</div>
          )}
        </div>

        {/*──────── Trades Panel────────*/}
        <div className="bg-[var(--background-2)] p-4 rounded-lg shadow">
          {selectedAccountId ? (
            <>
              <div className="flex flex-col sm:flex-row justify-between items-start sm:items-center mb-4">
                <h2 className="text-xl font-semibold mb-2 sm:mb-0">Trades</h2>
                <div className="flex items-center gap-2">
                  <select
                    value={pageSize}
                    onChange={(e) => setPageSize(Number(e.target.value))}
                    className="border p-1 rounded text-sm bg-[var(--background)]"
                  >
                    <option value={5}>5 per page</option>
                    <option value={10}>10 per page</option>
                    <option value={20}>20 per page</option>
                  </select>
                  <button
                    onClick={() => setShowNewTrade((v) => !v)}
                    className="px-3 py-1 bg-[var(--primary)] text-white rounded"
                  >
                    {showNewTrade ? "Close" : "New Trade"}
                  </button>
                </div>
              </div>

              {/*──────── New Trade Form────────*/}
              {showNewTrade && (
                <div className="border bg-[var(--background-2)] p-4 rounded-lg mb-6">
                  <h3 className="text-lg font-semibold mb-3">New FX Trade</h3>
                  <form onSubmit={handleCreateTrade} className="space-y-4">
                    {/* instrument / direction */}
                    <div className="grid grid-cols-1 md:grid-cols-2 gap-4">
                      <div>
                        <label className="block font-medium text-sm mb-1">Instrument</label>
                        <select
                          className="border p-2 rounded w-full bg-[var(--background)] text-[var(--text)]"
                          value={formInstrument}               // <-- use formInstrument
                          onChange={(e) => setFormInstrument(e.target.value)}  // <-- update it
                          required
                        >
                          <option value="">Select instrument</option>
                          {instruments.map((inst) => (
                            <option key={inst} value={inst}>
                              {inst}
                            </option>
                          ))}
                        </select>
                      </div>

                      <div>
                        <label className="block font-medium text-sm mb-1">Direction</label>
                        <select
                          className="border p-2 rounded w-full bg-[var(--background)]"
                          value={formDirection}
                          onChange={(e) =>
                            setFormDirection(e.target.value as "LONG" | "SHORT")
                          }
                        >
                          <option value="LONG">Long</option>
                          <option value="SHORT">Short</option>
                        </select>
                      </div>
                    </div>

                    {/* fees / date */}
                    <div className="grid grid-cols-1 md:grid-cols-2 gap-4">
                      <div>
                        <label className="block font-medium text-sm mb-1">Fees</label>
                        <input
                          type="text"
                          className="border p-2 rounded w-full bg-[var(--background)]"
                          value={formFees}
                          onChange={(e) => setFormFees(e.target.value)}
                        />
                      </div>
                      <div>
                        <label className="block font-medium text-sm mb-1">Date/Time</label>
                        <input
                          type="datetime-local"
                          step="1"
                          className="border p-2 rounded w-full bg-[var(--background)]"
                          value={formDate}
                          onChange={(e) => setFormDate(e.target.value)}
                        />
                      </div>
                    </div>

                    {/* pattern */}
                    <div>
                      <label className="block font-medium text-sm mb-1">Pattern</label>
                      <select
                        className="border p-2 rounded w-full bg-[var(--background)]"
                        value={formPattern}
                        onChange={(e) => setFormPattern(e.target.value)}
                      >
                        <option value="">(none)</option>
                        {patterns.map((pat) => (
                          <option key={pat} value={pat}>
                            {pat}
                          </option>
                        ))}
                      </select>
                    </div>

                    {/*──────── FX basic gains────────*/}
                    <div className="border bg-[var(--background-2)] p-3 rounded-lg">
                      <div className="flex justify-between items-center mb-2">
                        <h4 className="font-medium text-sm">FX Gains</h4>
                        <button
                          type="button"
                          onClick={() => setShowFxAdvanced((v) => !v)}
                          className="text-sm text-blue-600"
                        >
                          {showFxAdvanced ? "Hide Advanced" : "Show Advanced"}
                        </button>
                      </div>

                      <div className="grid grid-cols-1 md:grid-cols-2 gap-4">
                        <div>
                          <label className="block text-sm mb-1">Amount Gain ($)</label>
                          <input
                            type="text"
                            className="w-full border p-2 rounded bg-[var(--background)]"
                            value={fxAmountGain}
                            onChange={(e) => setFxAmountGain(e.target.value)}
                          />
                        </div>
                        <div>
                          <label className="block text-sm mb-1">% Gain</label>
                          <input
                            type="text"
                            className="w-full border p-2 rounded bg-[var(--background)]"
                            value={fxPercentageGain}
                            onChange={(e) => setFxPercentageGain(e.target.value)}
                          />
                        </div>
                      </div>

                      {showFxAdvanced && (
                        <div className="grid grid-cols-1 md:grid-cols-2 gap-4 mt-3">
                          <div>
                            <label className="block text-sm mb-1">Lots</label>
                            <input
                              type="text"
                              className="w-full border p-2 rounded bg-[var(--background)]"
                              value={fxLots}
                              onChange={(e) => setFxLots(e.target.value)}
                            />
                          </div>
                          <div>
                            <label className="block text-sm mb-1">Entry Price</label>
                            <input
                              type="text"
                              className="w-full border p-2 rounded bg-[var(--background)]"
                              value={fxEntryPrice}
                              onChange={(e) => setFxEntryPrice(e.target.value)}
                            />
                          </div>
                          <div>
                            <label className="block text-sm mb-1">Exit Price</label>
                            <input
                              type="text"
                              className="w-full border p-2 rounded bg-[var(--background)]"
                              value={fxExitPrice}
                              onChange={(e) => setFxExitPrice(e.target.value)}
                            />
                          </div>
                          <div>
                            <label className="block text-sm mb-1">Stop-Loss (pips)</label>
                            <input
                              type="text"
                              className="w-full border p-2 rounded bg-[var(--background)]"
                              value={fxStopLossPips}
                              onChange={(e) => setFxStopLossPips(e.target.value)}
                            />
                          </div>
                          <div>
                            <label className="block text-sm mb-1">Pips Gain</label>
                            <input
                              type="text"
                              className="w-full border p-2 rounded bg-[var(--background)]"
                              value={fxPipsGain}
                              onChange={(e) => setFxPipsGain(e.target.value)}
                            />
                          </div>
                        </div>
                      )}
                    </div>

                    <button
                      type="submit"
                      className="w-full py-2 bg-[var(--primary)] text-white rounded"
                    >
                      Create Trade
                    </button>
                  </form>
                </div>
              )}

{selectedAccountId && trades.length > 0 && !initialLoading && (
    <div className="my-4 p-3 bg-[var(--background)] rounded-lg shadow">
        <h3 className="text-md font-semibold mb-2">Summary for Loaded Trades</h3>
        <div className="flex space-x-4 text-sm">
            <p>Total P&L: <span className={trades.reduce((s, tr) => s + (tr.realizedPL ?? 0), 0) >= 0 ? 'text-green-500' : 'text-red-500'}>{formatCurrency(trades.reduce((s, tr) => s + (tr.realizedPL ?? 0), 0))}</span></p>
            <p>Win Rate: {formatPercentage( (trades.filter(tr => (tr.realizedPL ?? 0) > 0).length / trades.length) * 100 )}</p>
        </div>
    </div>
)}

              {/*──────── Trades table────────*/}
              {trades.length === 0 ? (
                <p>No trades found for this account.</p>
              ) : (
                <div className="overflow-x-auto">
                  <table className="w-full border-collapse">
                    <thead className="bg-[var(--background-2)]">
                      <tr>
                        <th className="border p-2 text-left text-sm">Date/Time</th>
                        <th className="border p-2 text-left text-sm">Instrument</th>
                        <th className="border p-2 text-left text-sm">Direction</th>
                        <th className="border p-2 text-left text-sm">Fees</th>
                        <th className="border p-2 text-left text-sm">Gain</th>
                        <th className="border p-2 text-left text-sm">Pre-Trade</th>
                        <th className="border p-2 text-left text-sm">Post-Trade</th>
                        <th className="border p-2 text-left text-sm">Actions</th>
                      </tr>
                    </thead>
                    <tbody>{renderTradeRows}</tbody>
                  </table>
                </div>
              )}
            </>
          ) : (
            <p>Please select an account.</p>
          )}
        </div>
      </div>




      {/*──────── Edit modal ─────────*/}
      {showEditModal && editTrade.id && (
        <div className="fixed inset-0 bg-black/50 flex items-center justify-center z-50 p-4">
          <div className="bg-[var(--background-2)] rounded-lg shadow-lg w-full max-w-2xl max-h-[90vh] overflow-y-auto">
            <div className="p-6">
              <h3 className="text-xl font-semibold mb-4">Edit Trade #{editTrade.id}</h3>

              <form onSubmit={handleEditTradeSubmit} className="space-y-4">
                <div className="grid grid-cols-1 md:grid-cols-2 gap-4">
                  {/* ✅ replace with this in your edit modal */}
                  <div>
                    <label className="block font-medium text-sm mb-1">Instrument</label>
                    <select
                      className="border p-2 rounded w-full bg-[var(--background)] text-[var(--text)]"
                      value={editTrade.instrument || ""}
                      onChange={(e) =>
                        setEditTrade(prev => ({ ...prev, instrument: e.target.value }))
                      }
                      required
                    >
                      <option value="">Select instrument</option>
                      {instruments.map(inst => (
                        <option key={inst} value={inst}>
                          {inst}
                        </option>
                      ))}
                    </select>
                  </div>

                  <div>
                    <label className="block font-medium text-sm mb-1">Direction</label>
                    <select
                      className="border p-2 rounded w-full bg-[var(--background)] text-[var(--text)]"
                      value={editTrade.tradeDirection || "LONG"}
                      onChange={(e) =>
                        setEditTrade((prev) => ({
                          ...prev,
                          tradeDirection: e.target.value === "SHORT" ? "SHORT" : "LONG",
                        }))
                      }
                    >
                      <option value="LONG">Long</option>
                      <option value="SHORT">Short</option>
                    </select>
                  </div>
                </div>

                <div className="grid grid-cols-1 md:grid-cols-2 gap-4">
                  <div>
                    <label className="block font-medium text-sm mb-1">Fees</label>
                    <input
                      type="text"
                      className="border p-2 rounded w-full bg-[var(--background)] text-[var(--text)]"
                      value={String(editTrade.fees ?? "0")}
                      onChange={(e) =>
                        setEditTrade((prev) => ({
                          ...prev,
                          fees: parseFloat(e.target.value) || 0,  // number
                        }))
                      }
                    />
                  </div>
                  <div>
                    <label className="block font-medium text-sm mb-1">Date/Time</label>
                    <input
                      type="datetime-local"
                      className="border p-2 rounded w-full bg-[var(--background)] text-[var(--text)]"
                      value={
                        editTrade.entryDate ? toLocalInputValue(editTrade.entryDate) : ""
                      }
                      onChange={(e) =>
                        setEditTrade((prev) => ({ ...prev, entryDate: e.target.value }))
                      }
                    />
                  </div>
                </div>

                <div>
                  <label className="block font-medium text-sm mb-1">Pattern</label>
                  <select
                    className="border p-2 rounded w-full bg-[var(--background)] text-[var(--text)]"
                    value={editTrade.pattern || ""}
                    onChange={(e) => setEditTrade((prev) => ({ ...prev, pattern: e.target.value }))}
                  >
                    <option value="">(none)</option>
                    {patterns.map((pat) => (
                      <option key={pat} value={pat}>
                        {pat}
                      </option>
                    ))}
                  </select>
                </div>

                {/*──────── FX gains + Advanced toggle ────────*/}
                <div className="border bg-[var(--background-2)] p-4 rounded-lg">
                  <div className="flex justify-between items-center mb-2">
                    <h4 className="font-medium text-sm">FX Gains</h4>
                    <button
                      type="button"
                      onClick={() => setShowEditFxAdvanced((v) => !v)}
                      className="text-sm text-blue-600"
                    >
                      {showEditFxAdvanced ? "Hide Advanced" : "Show Advanced"}
                    </button>
                  </div>

                  {/* basic amount / % */}
                  <div className="grid grid-cols-1 md:grid-cols-2 gap-4">
                    <div>
                      <label className="block text-sm mb-1">Amount Gain ($)</label>
                      <input
                        type="text"
                        className="w-full border p-2 rounded bg-[var(--background)]"
                        value={editFxAmount}
                        onChange={(e) => setEditFxAmount(e.target.value)}
                      />
                    </div>
                    <div>
                      <label className="block text-sm mb-1">% Gain</label>
                      <input
                        type="text"
                        className="w-full border p-2 rounded bg-[var(--background)]"
                        value={editFxPercent}
                        onChange={(e) => setEditFxPercent(e.target.value)}
                      />
                    </div>
                  </div>

                  {/* advanced grid */}
                  {showEditFxAdvanced && (
                    <div className="grid grid-cols-1 md:grid-cols-2 gap-4 mt-3">
                      <div>
                        <label className="block text-sm mb-1">Lots</label>
                        <input
                          type="text"
                          className="w-full border p-2 rounded bg-[var(--background)]"
                          value={editFxLots}
                          onChange={(e) => setEditFxLots(e.target.value)}
                        />
                      </div>
                      <div>
                        <label className="block text-sm mb-1">Entry Price</label>
                        <input
                          type="text"
                          className="w-full border p-2 rounded bg-[var(--background)]"
                          value={editFxEntry}
                          onChange={(e) => setEditFxEntry(e.target.value)}
                        />
                      </div>
                      <div>
                        <label className="block text-sm mb-1">Exit Price</label>
                        <input
                          type="text"
                          className="w-full border p-2 rounded bg-[var(--background)]"
                          value={editFxExit}
                          onChange={(e) => setEditFxExit(e.target.value)}
                        />
                      </div>
                      <div>
                        <label className="block text-sm mb-1">Stop-Loss (pips)</label>
                        <input
                          type="text"
                          className="w-full border p-2 rounded bg-[var(--background)]"
                          value={editFxSL}
                          onChange={(e) => setEditFxSL(e.target.value)}
                        />
                      </div>
                      <div>
                        <label className="block text-sm mb-1">Pips Gain</label>
                        <input
                          type="text"
                          className="w-full border p-2 rounded bg-[var(--background)]"
                          value={editFxPipsGain}
                          onChange={(e) => setEditFxPipsGain(e.target.value)}
                        />
                      </div>
                    </div>
                  )}
                </div>

                {/* footer buttons */}
                <div className="flex justify-end gap-3 pt-4">
                  <button
                    type="button"
                    onClick={() => setShowEditModal(false)}
                    className="px-4 py-2 border rounded bg-[var(--background)]"
                  >
                    Cancel
                  </button>
                  <button
                    type="submit"
                    className="px-4 py-2 bg-[var(--primary)] text-white rounded"
                  >
                    Save Changes
                  </button>
                </div>
              </form>
            </div>
          </div>
        </div>
      )}
    </div>
  );
}<|MERGE_RESOLUTION|>--- conflicted
+++ resolved
@@ -447,26 +447,6 @@
   );
 });
 
-
-<<<<<<< HEAD
-// Helper to format currency
-    const formatCurrency = (value: number | null | undefined) => {
-      if (value == null) return "$ -";
-      return `${value < 0 ? "-" : ""}$${Math.abs(value).toFixed(2)}`;
-=======
-
-    // Helper to format percentage
-    const formatPercentage = (value: number | null | undefined, decimals = 1) => {
-      if (value == null) return "- %";
-      return `${value.toFixed(decimals)}%`;
->>>>>>> 94c7e0c0
-    };
-
-    // Helper to format percentage
-    const formatPercentage = (value: number | null | undefined, decimals = 1) => {
-      if (value == null) return "- %";
-      return `${value.toFixed(decimals)}%`;
-    };
   /*────────────────── JSX ─────────────────*/
   return (
     <div className="p-4 min-h-screen bg-[var(--background)] text-[var(--text)]">
